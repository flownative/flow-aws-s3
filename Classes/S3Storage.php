--- conflicted
+++ resolved
@@ -204,7 +204,7 @@
      * @param string $content The actual content to import
      * @param string $collectionName Name of the collection the new Resource belongs to
      * @return PersistentResource A resource object representing the imported resource
-     * @return PersistentResource A resource object representing the imported resource
+     * @throws \Exception
      * @api
      */
     public function importResourceFromContent($content, $collectionName): PersistentResource
@@ -345,40 +345,17 @@
      * @param callable|null $callback Function called after each iteration
      * @return \Generator<StorageObject>
      */
-<<<<<<< HEAD
-    public function getObjects(): array
-    {
-        $objects = [];
-        foreach ($this->resourceManager->getCollectionsByStorage($this) as $collection) {
-            $objects[] = $this->getObjectsByCollection($collection);
-        }
-
-        // the empty array covers cases when no loops were made
-        return array_merge([], ...$objects);
-=======
     public function getObjects(callable $callback = null)
     {
         foreach ($this->resourceManager->getCollectionsByStorage($this) as $collection) {
             yield from $this->getObjectsByCollection($collection, $callback);
         }
->>>>>>> 1bd196d9
     }
 
     /**
      * Retrieve all Objects stored in this storage, filtered by the given collection name
      *
      * @param CollectionInterface $collection
-<<<<<<< HEAD
-     * @return array<\Neos\Flow\ResourceManagement\Storage\StorageObject>
-     * @api
-     */
-    public function getObjectsByCollection(CollectionInterface $collection): array
-    {
-        $objects = [];
-        $bucketName = $this->bucketName;
-
-        foreach ($this->resourceRepository->findByCollectionName($collection->getName()) as $resource) {
-=======
      * @param callable|null $callback Function called after each iteration
      * @return \Generator<StorageObject>
      * @api
@@ -388,19 +365,13 @@
         $iteration = 0;
         $iterator = $this->resourceRepository->findByCollectionNameIterator($collection->getName());
         foreach ($this->resourceRepository->iterate($iterator, $callback) as $resource) {
->>>>>>> 1bd196d9
             /** @var PersistentResource $resource */
             $object = new StorageObject();
             $object->setFilename($resource->getFilename());
             $object->setSha1($resource->getSha1());
-<<<<<<< HEAD
-            $object->setStream(function () use ($bucketName, $resource) {
-                return fopen('s3://' . $bucketName . '/' . $this->keyPrefix . $resource->getSha1(), 'rb');
-=======
             $object->setFileSize($resource->getFileSize());
             $object->setStream(function () use ($resource) {
                 return $this->getStreamByResource($resource);
->>>>>>> 1bd196d9
             });
             yield $object;
             if ($callback !== null) {
