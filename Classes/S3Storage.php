--- conflicted
+++ resolved
@@ -171,11 +171,7 @@
      */
     public function importResource($source, $collectionName): PersistentResource
     {
-<<<<<<< HEAD
         $temporaryTargetPathAndFilename = $this->environment->getPathToTemporaryDirectory() . 'Flownative_Aws_S3_' . Algorithms::generateRandomToken(12) . '.tmp';
-=======
-        $temporaryTargetPathAndFilename = $this->environment->getPathToTemporaryDirectory() . uniqid('Flownative_Aws_S3_') . '.tmp';
->>>>>>> c1db580e
 
         if (is_resource($source)) {
             try {
@@ -259,11 +255,7 @@
             throw new Exception(sprintf('The temporary file "%s" of the file upload does not exist (anymore).', $sourcePathAndFilename), 1428909075);
         }
 
-<<<<<<< HEAD
         $newSourcePathAndFilename = $this->environment->getPathToTemporaryDirectory() . 'Flownative_Aws_S3_' . Algorithms::generateRandomToken(12) . '.tmp';
-=======
-        $newSourcePathAndFilename = $this->environment->getPathToTemporaryDirectory() . uniqid('Flownative_Aws_S3_') . '.tmp';
->>>>>>> c1db580e
         if (move_uploaded_file($sourcePathAndFilename, $newSourcePathAndFilename) === false) {
             throw new Exception(sprintf('The uploaded file "%s" could not be moved to the temporary location "%s".', $sourcePathAndFilename, $newSourcePathAndFilename), 1428909076);
         }
