<?php
namespace Flownative\Aws\S3;

/*                                                                        *
 * This script belongs to the package "Flownative.Aws.S3".                *
 *                                                                        *
 *                                                                        */

use Aws\S3\Exception\S3Exception;
use Aws\S3\S3Client;
use Neos\Flow\Annotations as Flow;
use Neos\Flow\Log\Utility\LogEnvironment;
use Neos\Flow\ResourceManagement\CollectionInterface;
use Neos\Flow\ResourceManagement\PersistentResource;
use Neos\Flow\ResourceManagement\ResourceManager;
use Neos\Flow\ResourceManagement\ResourceRepository;
use Neos\Flow\ResourceManagement\Storage\Exception;
use Neos\Flow\ResourceManagement\Storage\StorageObject;
use Neos\Flow\ResourceManagement\Storage\WritableStorageInterface;
use Neos\Flow\Utility\Environment;
use Psr\Log\LoggerInterface;

/**
 * A resource storage based on AWS S3
 */
class S3Storage implements WritableStorageInterface
{
    /**
     * Name which identifies this resource storage
     *
     * @var string
     */
    protected $name;

    /**
     * Name of the S3 bucket which should be used as a storage
     *
     * @var string
     */
    protected $bucketName;

    /**
     * A prefix to use for the key of bucket objects used by this storage
     *
     * @var string
     */
    protected $keyPrefix;

    /**
     * @Flow\Inject
     * @var Environment
     */
    protected $environment;

    /**
     * @Flow\Inject
     * @var ResourceManager
     */
    protected $resourceManager;

    /**
     * @Flow\Inject
     * @var ResourceRepository
     */
    protected $resourceRepository;

    /**
     * @var S3Client
     */
    protected $s3Client;

    /**
     * @Flow\InjectConfiguration("profiles.default")
     * @var array
     */
    protected $s3DefaultProfile;

    /**
     * @Flow\Inject
     * @var LoggerInterface
     */
    protected $systemLogger;

    /**
     * Constructor
     *
     * @param string $name Name of this storage instance, according to the resource settings
     * @param array $options Options for this storage
     * @throws Exception
     */
    public function __construct($name, array $options = array())
    {
        $this->name = $name;
        $this->bucketName = $name;
        foreach ($options as $key => $value) {
            switch ($key) {
                case 'bucket':
                    $this->bucketName = $value;
                    break;
                case 'keyPrefix':
                    $this->keyPrefix = $value;
                    break;
                default:
                    if ($value !== null) {
                        throw new Exception(sprintf('An unknown option "%s" was specified in the configuration of the "%s" resource S3Storage. Please check your settings.', $key, $name), 1428928229);
                    }
            }
        }
    }

    /**
     * Initialize the S3 Client
     *
     * @return void
     */
    public function initializeObject()
    {
        $clientOptions = $this->s3DefaultProfile;

        $this->s3Client = new S3Client($clientOptions);
        $this->s3Client->registerStreamWrapper();
    }

    /**
     * Returns the instance name of this storage
     *
     * @return string
     */
    public function getName()
    {
        return $this->name;
    }

    /**
     * Returns the S3 bucket name used as a storage
     *
     * @return string
     */
    public function getBucketName()
    {
        return $this->bucketName;
    }

    /**
     * Returns the S3 object key prefix
     *
     * @return string
     */
    public function getKeyPrefix()
    {
        return $this->keyPrefix;
    }

    /**
     * Imports a resource (file) from the given URI or PHP resource stream into this storage.
     *
     * On a successful import this method returns a Resource object representing the newly
     * imported persistent resource.
     *
     * @param string | resource $source The URI (or local path and filename) or the PHP resource stream to import the resource from
     * @param string $collectionName Name of the collection the new Resource belongs to
     * @return PersistentResource A resource object representing the imported resource
     * @throws \Neos\Flow\ResourceManagement\Storage\Exception
     */
    public function importResource($source, $collectionName)
    {
        $temporaryTargetPathAndFilename = $this->environment->getPathToTemporaryDirectory() . uniqid('Flownative_Aws_S3_');

        if (is_resource($source)) {
            try {
                $target = fopen($temporaryTargetPathAndFilename, 'wb');
                stream_copy_to_stream($source, $target);
                fclose($target);
            } catch (\Exception $e) {
                throw new Exception(sprintf('Could not import the content stream to temporary file "%s".', $temporaryTargetPathAndFilename), 1428915486);
            }
        } else {
            try {
                copy($source, $temporaryTargetPathAndFilename);
            } catch (\Exception $e) {
                throw new Exception(sprintf('Could not copy the file from "%s" to temporary file "%s".', $source, $temporaryTargetPathAndFilename), 1428915488);
            }
        }

        return $this->importTemporaryFile($temporaryTargetPathAndFilename, $collectionName);
    }

    /**
     * Imports a resource from the given string content into this storage.
     *
     * On a successful import this method returns a Resource object representing the newly
     * imported persistent resource.
     *
     * The specified filename will be used when presenting the resource to a user. Its file extension is
     * important because the resource management will derive the IANA Media Type from it.
     *
     * @param string $content The actual content to import
     * @return PersistentResource A resource object representing the imported resource
     * @param string $collectionName Name of the collection the new Resource belongs to
     * @return PersistentResource A resource object representing the imported resource
     * @throws Exception
     * @api
     */
    public function importResourceFromContent($content, $collectionName)
    {
        $sha1Hash = sha1($content);
        $filename = $sha1Hash;

        $resource = new PersistentResource();
        $resource->setFilename($filename);
        $resource->setFileSize(strlen($content));
        $resource->setCollectionName($collectionName);
        $resource->setSha1($sha1Hash);

        $this->s3Client->putObject(array(
            'Bucket' => $this->bucketName,
            'Body' => $content,
            'ContentLength' => $resource->getFileSize(),
            'ContentType' => $resource->getMediaType(),
            'Key' => $this->keyPrefix . $sha1Hash
        ));

        return $resource;
    }

    /**
     * Imports a resource (file) as specified in the given upload info array as a
     * persistent resource.
     *
     * On a successful import this method returns a Resource object representing
     * the newly imported persistent resource.
     *
     * @param array $uploadInfo An array detailing the resource to import (expected keys: name, tmp_name)
     * @param string $collectionName Name of the collection this uploaded resource should be part of
     * @return string A resource object representing the imported resource
     * @throws Exception
     * @api
     */
    public function importUploadedResource(array $uploadInfo, $collectionName)
    {
        $pathInfo = pathinfo($uploadInfo['name']);
        $originalFilename = $pathInfo['basename'];
        $sourcePathAndFilename = $uploadInfo['tmp_name'];

        if (!file_exists($sourcePathAndFilename)) {
            throw new Exception(sprintf('The temporary file "%s" of the file upload does not exist (anymore).', $sourcePathAndFilename), 1428909075);
        }

        $newSourcePathAndFilename = $this->environment->getPathToTemporaryDirectory() . 'Flownative_Aws_S3_' . uniqid() . '.tmp';
        if (move_uploaded_file($sourcePathAndFilename, $newSourcePathAndFilename) === false) {
            throw new Exception(sprintf('The uploaded file "%s" could not be moved to the temporary location "%s".', $sourcePathAndFilename, $newSourcePathAndFilename), 1428909076);
        }

        $sha1Hash = sha1_file($newSourcePathAndFilename);

        $resource = new PersistentResource();
        $resource->setFilename($originalFilename);
        $resource->setCollectionName($collectionName);
        $resource->setFileSize(filesize($newSourcePathAndFilename));
        $resource->setSha1($sha1Hash);

        $this->s3Client->putObject(array(
            'Bucket' => $this->bucketName,
            'Body' => fopen($newSourcePathAndFilename, 'rb'),
            'ContentLength' => $resource->getFileSize(),
            'ContentType' => $resource->getMediaType(),
            'Key' => $this->keyPrefix . $sha1Hash
        ));

        return $resource;
    }

    /**
     * Deletes the storage data related to the given Resource object
     *
     * @param \Neos\Flow\ResourceManagement\PersistentResource $resource The Resource to delete the storage data of
     * @return boolean TRUE if removal was successful
     * @api
     */
    public function deleteResource(PersistentResource $resource)
    {
        $this->s3Client->deleteObject(array(
            'Bucket' => $this->bucketName,
            'Key' => $this->keyPrefix . $resource->getSha1()
        ));
        return true;
    }

    /**
     * Returns a stream handle which can be used internally to open / copy the given resource
     * stored in this storage.
     *
     * @param \Neos\Flow\ResourceManagement\PersistentResource $resource The resource stored in this storage
     * @return bool|resource A URI (for example the full path and filename) leading to the resource file or FALSE if it does not exist
     * @throws Exception
     * @api
     */
    public function getStreamByResource(PersistentResource $resource)
    {
        try {
            return fopen('s3://' . $this->bucketName . '/' . $this->keyPrefix . $resource->getSha1(), 'r');
        } catch (\Exception $e) {
            if (strpos($e->getMessage(), '<Code>NoSuchKey</Code>') !== false) {
                return false;
            }
            $message = sprintf('Could not retrieve stream for resource %s (s3://%s/%s%s). %s', $resource->getFilename(), $this->bucketName, $this->keyPrefix, $resource->getSha1(), $e->getMessage());
            $this->systemLogger->error($message, LogEnvironment::fromMethodName(__METHOD__));
            return false;
        }
    }

    /**
     * Returns a stream handle which can be used internally to open / copy the given resource
     * stored in this storage.
     *
     * @param string $relativePath A path relative to the storage root, for example "MyFirstDirectory/SecondDirectory/Foo.css"
     * @return bool|resource A URI (for example the full path and filename) leading to the resource file or FALSE if it does not exist
     * @throws Exception
     * @api
     */
    public function getStreamByResourcePath($relativePath)
    {
        try {
            return fopen('s3://' . $this->bucketName . '/' . $this->keyPrefix . ltrim('/', $relativePath), 'r');
        } catch (\Exception $e) {
            if (strpos($e->getMessage(), '<Code>NoSuchKey</Code>') !== false) {
                return false;
            }
            $message = sprintf('Could not retrieve stream for resource (s3://%s/%s%s). %s', $this->bucketName, $this->keyPrefix, ltrim('/', $relativePath), $e->getMessage());
            $this->systemLogger->error($message, LogEnvironment::fromMethodName(__METHOD__));
            return false;
        }
    }

    /**
     * Retrieve all Objects stored in this storage.
     *
     * @return array<\Neos\Flow\ResourceManagement\Storage\StorageObject>
     * @api
     */
    public function getObjects()
    {
        $objects = array();
        foreach ($this->resourceManager->getCollectionsByStorage($this) as $collection) {
            $objects = array_merge($objects, $this->getObjectsByCollection($collection));
        }
        return $objects;
    }

    /**
     * Retrieve all Objects stored in this storage, filtered by the given collection name
     *
     * @param CollectionInterface $collection
     * @internal param string $collectionName
     * @return array<\Neos\Flow\ResourceManagement\Storage\StorageObject>
     * @api
     */
    public function getObjectsByCollection(CollectionInterface $collection)
    {
        $objects = array();
        $that = $this;
        $bucketName = $this->bucketName;

        foreach ($this->resourceRepository->findByCollectionName($collection->getName()) as $resource) {
            /** @var \Neos\Flow\ResourceManagement\PersistentResource $resource */
            $object = new StorageObject();
            $object->setFilename($resource->getFilename());
            $object->setSha1($resource->getSha1());
            $object->setStream(function () use ($that, $bucketName, $resource) {
                return fopen('s3://' . $bucketName . '/' . $this->keyPrefix . $resource->getSha1(), 'r');
            });
            $objects[] = $object;
        }

        return $objects;
    }

    /**
     * Imports the given temporary file into the storage and creates the new resource object.
     *
     * @param string $temporaryPathAndFilename Path and filename leading to the temporary file
     * @param string $collectionName Name of the collection to import into
     * @return PersistentResource The imported resource
     */
    protected function importTemporaryFile($temporaryPathAndFilename, $collectionName)
    {
        $sha1Hash = sha1_file($temporaryPathAndFilename);
        $objectName = $this->keyPrefix . $sha1Hash;

        $resource = new PersistentResource();
        $resource->setFileSize(filesize($temporaryPathAndFilename));
        $resource->setCollectionName($collectionName);
        $resource->setSha1($sha1Hash);

        try {
            $this->s3Client->headObject([
                'Bucket' => $this->bucketName,
                'Key' => $objectName
            ]);
            $objectAlreadyExists = true;
        } catch (S3Exception $e) {
            if ($e->getAwsErrorCode() !== 'NotFound') {
                throw $e;
            }
            $objectAlreadyExists = false;
        }

        if (!$objectAlreadyExists) {
            $this->s3Client->putObject([
                'Bucket' => $this->bucketName,
                'Body' => fopen($temporaryPathAndFilename, 'rb'),
                'ContentLength' => $resource->getFileSize(),
                'ContentType' => $resource->getMediaType(),
                'Key' => $objectName
            ]);
<<<<<<< HEAD
            $this->systemLogger->info(sprintf('Successfully imported resource as object "%s" into bucket "%s" with MD5 hash "%s"', $objectName, $this->bucketName, $resource->getMd5() ?: 'unknown'), LogEnvironment::fromMethodName(__METHOD__));
=======
            $this->systemLogger->info(sprintf('Successfully imported resource as object "%s" into bucket "%s" with SHA1 hash "%s"', $objectName, $this->bucketName, $resource->getSha1() ?: 'unknown'));
>>>>>>> b50b9479
        } else {
            $this->systemLogger->info(sprintf('Did not import resource as object "%s" into bucket "%s" because that object already existed.', $objectName, $this->bucketName), LogEnvironment::fromMethodName(__METHOD__));
        }

        return $resource;
    }
}<|MERGE_RESOLUTION|>--- conflicted
+++ resolved
@@ -413,11 +413,7 @@
                 'ContentType' => $resource->getMediaType(),
                 'Key' => $objectName
             ]);
-<<<<<<< HEAD
-            $this->systemLogger->info(sprintf('Successfully imported resource as object "%s" into bucket "%s" with MD5 hash "%s"', $objectName, $this->bucketName, $resource->getMd5() ?: 'unknown'), LogEnvironment::fromMethodName(__METHOD__));
-=======
-            $this->systemLogger->info(sprintf('Successfully imported resource as object "%s" into bucket "%s" with SHA1 hash "%s"', $objectName, $this->bucketName, $resource->getSha1() ?: 'unknown'));
->>>>>>> b50b9479
+            $this->systemLogger->info(sprintf('Successfully imported resource as object "%s" into bucket "%s" with SHA1 hash "%s"', $objectName, $this->bucketName, $resource->getSha1() ?: 'unknown'), LogEnvironment::fromMethodName(__METHOD__));
         } else {
             $this->systemLogger->info(sprintf('Did not import resource as object "%s" into bucket "%s" because that object already existed.', $objectName, $this->bucketName), LogEnvironment::fromMethodName(__METHOD__));
         }
