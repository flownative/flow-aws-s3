--- conflicted
+++ resolved
@@ -79,13 +79,8 @@
                 $options = [
                     'Bucket' => $bucket,
                     'Key' => $prefix . 'Flownative.Aws.S3.ConnectionTest.txt'
-<<<<<<< HEAD
                 ];
-                $s3Client->deleteObject($options);
-=======
-                );
                 $this->s3Client->deleteObject($options);
->>>>>>> a17f1094
             } else {
                 $this->outputLine('Listing buckets ...');
                 $this->s3Client->listBuckets();
@@ -179,12 +174,7 @@
         }
 
         try {
-<<<<<<< HEAD
-            $s3Client = new S3Client($this->s3DefaultProfile);
-            $s3Client->putObject([
-=======
-            $this->s3Client->putObject(array(
->>>>>>> a17f1094
+            $this->s3Client->putObject([
                 'Key' => $key,
                 'Bucket' => $bucket,
                 'Body' => fopen('file://' . realpath($file), 'rb')
