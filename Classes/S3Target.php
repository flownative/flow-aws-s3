--- conflicted
+++ resolved
@@ -184,11 +184,7 @@
                     $this->existingObjectsInfo[] = $item['Key'];
                 }
                 if ($result->get('IsTruncated')) {
-<<<<<<< HEAD
                     $requestArguments['ContinuationToken'] = $result->get('NextContinuationToken');
-=======
-                    $requestArguments['Marker'] = $result->get('NextMarker');
->>>>>>> 68b7b3c2
                 }
             } while ($result->get('IsTruncated'));
         }
@@ -204,7 +200,6 @@
             foreach ($collection->getObjects($callback) as $object) {
                 /** @var \Neos\Flow\ResourceManagement\Storage\StorageObject $object */
                 $objectName = $this->keyPrefix . $this->getRelativePublicationPathAndFilename($object);
-<<<<<<< HEAD
                 if (array_key_exists($objectName, $obsoleteObjects)) {
                     $this->systemLogger->log(sprintf('The resource object "%s" (MD5: %s) has already been published to bucket "%s", no need to re-publish', $objectName, $object->getMd5() ?: 'unknown', $this->bucketName), LOG_DEBUG);
                     unset($obsoleteObjects[$objectName]);
@@ -219,27 +214,12 @@
                     );
                     try {
                         $this->s3Client->copyObject($options);
+                        $this->systemLogger->log(sprintf('Successfully copied resource as object "%s" (MD5: %s) from bucket "%s" to bucket "%s"', $objectName, $object->getMd5() ?: 'unknown', $storageBucketName, $this->bucketName), LOG_DEBUG);
                     } catch (S3Exception $e) {
-                        throw new Exception(sprintf('Could not copy resource with SHA1 hash %s of collection %s from bucket %s to %s: %s', $object->getSha1(), $collection->getName(), $storageBucketName, $this->bucketName, $e->getMessage()), 1431009234);
+                        $message = sprintf('Could not copy resource with SHA1 hash %s of collection %s from bucket %s to %s: %s', $object->getSha1(), $collection->getName(), $storageBucketName, $this->bucketName, $e->getMessage());
+                        $this->systemLogger->logException($e);
+                        $this->messageCollector->append($message);
                     }
-                    $this->systemLogger->log(sprintf('Successfully copied resource as object "%s" (MD5: %s) from bucket "%s" to bucket "%s"', $objectName, $object->getMd5() ?: 'unknown', $storageBucketName, $this->bucketName), LOG_DEBUG);
-=======
-                $options = array(
-                    'ACL' => 'public-read',
-                    'Bucket' => $this->bucketName,
-                    'CopySource' => urlencode($storageBucketName . '/' . $storage->getKeyPrefix() . $object->getSha1()),
-                    'ContentType' => $object->getMediaType(),
-                    'MetadataDirective' => 'REPLACE',
-                    'Key' => $objectName
-                );
-                try {
-                    $this->s3Client->copyObject($options);
-                } catch (S3Exception $e) {
-                    $message = sprintf('Could not copy resource with SHA1 hash %s of collection %s from bucket %s to %s: %s', $object->getSha1(), $collection->getName(), $storageBucketName, $this->bucketName, $e->getMessage());
-                    $this->systemLogger->logException($e);
-                    $this->messageCollector->append($message);
-                    continue;
->>>>>>> 68b7b3c2
                 }
             }
         } else {
