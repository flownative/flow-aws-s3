<?php
namespace Flownative\Aws\S3;

/*                                                                        *
 * This script belongs to the package "Flownative.Aws.S3".                *
 *                                                                        *
 *                                                                        */

use Aws\S3\Exception\S3Exception;
use Aws\S3\S3Client;
use Neos\Flow\Annotations as Flow;
use Neos\Flow\Log\Utility\LogEnvironment;
use Neos\Flow\ResourceManagement\CollectionInterface;
use Neos\Flow\ResourceManagement\Exception;
use Neos\Flow\ResourceManagement\Publishing\MessageCollector;
use Neos\Flow\ResourceManagement\PersistentResource;
use Neos\Flow\ResourceManagement\ResourceManager;
use Neos\Flow\ResourceManagement\ResourceMetaDataInterface;
use Neos\Flow\ResourceManagement\Target\TargetInterface;
use Psr\Log\LoggerInterface;

/**
 * A resource publishing target based on Amazon S3
 */
class S3Target implements TargetInterface
{
    /**
     * Name which identifies this resource target
     *
     * @var string
     */
    protected $name;

    /**
     * Name of the S3 bucket which should be used for publication
     *
     * @var string
     */
    protected $bucketName;

    /**
     * A prefix to use for the key of bucket objects used by this storage
     *
     * @var string
     */
    protected $keyPrefix;

    /**
     * CORS (Cross-Origin Resource Sharing) allowed origins for published content
     *
     * @var string
     */
    protected $corsAllowOrigin = '*';

    /**
     * @var string
     */
    protected $baseUri;

    /**
     * if TRUE (default), resources which are not anymore part of the storage will be removed
     * from the target as well. If set to FALSE, your target will only ever grow, never shrink.
     *
     * @var boolean
     */
    protected $unpublishResources = true;

    /**
     * Internal cache for known storages, indexed by storage name
     *
     * @var array<\Neos\Flow\ResourceManagement\Storage\StorageInterface>
     */
    protected $storages = array();

    /**
     * @var S3Client
     */
    protected $s3Client;

    /**
     * @Flow\InjectConfiguration("profiles.default")
     * @var array
     */
    protected $s3DefaultProfile;

    /**
     * @Flow\Inject
     * @var LoggerInterface
     */
    protected $systemLogger;

    /**
     * @Flow\Inject
     * @var MessageCollector
     */
    protected $messageCollector;

    /**
     * @Flow\Inject
     * @var ResourceManager
     */
    protected $resourceManager;

    /**
     * @var array
     */
    protected $existingObjectsInfo;

    /**
     * Constructor
     *
     * @param string $name Name of this target instance, according to the resource settings
     * @param array $options Options for this target
     * @throws Exception
     */
    public function __construct($name, array $options = array())
    {
        $this->name = $name;
        foreach ($options as $key => $value) {
            switch ($key) {
                case 'bucket':
                    $this->bucketName = $value;
                    break;
                case 'keyPrefix':
                    $this->keyPrefix = $value;
                    break;
                case 'corsAllowOrigin':
                    $this->corsAllowOrigin = $value;
                    break;
                case 'baseUri':
                    $this->baseUri = $value;
                    break;
                case 'unpublishResources':
                    $this->unpublishResources = (bool)$value;
                    break;
                default:
                    if ($value !== null) {
                        throw new Exception(sprintf('An unknown option "%s" was specified in the configuration of the "%s" resource S3Target. Please check your settings.', $key, $name), 1428928226);
                    }
            }
        }
    }

    /**
     * Initialize the S3 Client
     *
     * @return void
     */
    public function initializeObject()
    {
        $clientOptions = $this->s3DefaultProfile;

        $this->s3Client = new S3Client($clientOptions);
        $this->s3Client->registerStreamWrapper();
    }

    /**
     * Returns the name of this target instance
     *
     * @return string The target instance name
     */
    public function getName()
    {
        return $this->name;
    }

    /**
     * Returns the S3 object key prefix
     *
     * @return string
     */
    public function getKeyPrefix()
    {
        return $this->keyPrefix;
    }

    /**
     * Publishes the whole collection to this target
     *
     * @param \Neos\Flow\ResourceManagement\CollectionInterface $collection The collection to publish
     * @param callable $callback Function called after each resource publishing
     * @return void
     * @throws Exception
     */
    public function publishCollection(CollectionInterface $collection, callable $callback = null)
    {
        if (!isset($this->existingObjectsInfo)) {
            $this->existingObjectsInfo = array();
            $requestArguments = array(
                'Bucket' => $this->bucketName,
                'Prefix' => $this->keyPrefix
            );

            do {
                $result = $this->s3Client->listObjectsV2($requestArguments);
                if ($result->get('Contents')) {
                    foreach ($result->get('Contents') as $item) {
                        $this->existingObjectsInfo[] = $item['Key'];
                    }
                }
                if ($result->get('IsTruncated')) {
                    $requestArguments['ContinuationToken'] = $result->get('NextContinuationToken');
                }
            } while ($result->get('IsTruncated'));
        }

        $potentiallyObsoleteObjects = array_fill_keys($this->existingObjectsInfo, true);

        $storage = $collection->getStorage();
        if ($storage instanceof S3Storage) {
            $storageBucketName = $storage->getBucketName();
            if ($storageBucketName === $this->bucketName && $storage->getKeyPrefix() === $this->keyPrefix) {
                throw new Exception(sprintf('Could not publish collection %s because the source and target S3 bucket is the same, with identical key prefixes. Either choose a different bucket or at least key prefix for the target.', $collection->getName()), 1428929137);
            }
            foreach ($collection->getObjects($callback) as $object) {
                /** @var \Neos\Flow\ResourceManagement\Storage\StorageObject $object */
                $objectName = $this->keyPrefix . $this->getRelativePublicationPathAndFilename($object);
                if (array_key_exists($objectName, $potentiallyObsoleteObjects)) {
                    $this->systemLogger->debug(sprintf('The resource object "%s" (SHA1: %s) has already been published to bucket "%s", no need to re-publish', $objectName, $object->getSha1() ?: 'unknown', $this->bucketName));
                    $potentiallyObsoleteObjects[$objectName] = false;
                } else {
                    $options = [
                        'ACL' => 'public-read',
                        'Bucket' => $this->bucketName,
                        'CopySource' => urlencode($storageBucketName . '/' . $storage->getKeyPrefix() . $object->getSha1()),
                        'ContentType' => $object->getMediaType(),
                        'MetadataDirective' => 'REPLACE',
                        'Key' => $objectName
                    ];
                    try {
                        $this->s3Client->copyObject($options);
                        $this->systemLogger->debug(sprintf('Successfully copied resource as object "%s" (SHA1: %s) from bucket "%s" to bucket "%s"', $objectName, $object->getSha1() ?: 'unknown', $storageBucketName, $this->bucketName));
                    } catch (S3Exception $e) {
                        $message = sprintf('Could not copy resource with SHA1 hash %s of collection %s from bucket %s to %s: %s', $object->getSha1(), $collection->getName(), $storageBucketName, $this->bucketName, $e->getMessage());
                        $this->systemLogger->critical($e, LogEnvironment::fromMethodName(__METHOD__));
                        $this->messageCollector->append($message);
                    }
                }
            }
        } else {
            foreach ($collection->getObjects() as $object) {
                /** @var \Neos\Flow\ResourceManagement\Storage\StorageObject $object */
                $this->publishFile($object->getStream(), $this->getRelativePublicationPathAndFilename($object), $object);
                $objectName = $this->keyPrefix . $this->getRelativePublicationPathAndFilename($object);
                $potentiallyObsoleteObjects[$objectName] = false;
            }
        }

<<<<<<< HEAD
        if ($this->unpublishResources !== false) {
            foreach (array_keys($potentiallyObsoleteObjects) as $relativePathAndFilename) {
                $this->systemLogger->debug(sprintf('Deleted obsolete resource "%s" from bucket "%s"', $relativePathAndFilename, $this->bucketName));
                $this->s3Client->deleteObject(array(
                    'Bucket' => $this->bucketName,
                    'Key' => $this->keyPrefix . $relativePathAndFilename
                ));
            }
        } else {
            $this->systemLogger->debug(sprintf('Skipping resource unpublishing from bucket "%s", because configuration option "unpublishResources" is FALSE.', $this->bucketName));
=======
        foreach (array_keys($potentiallyObsoleteObjects) as $relativePathAndFilename) {
            if (!$potentiallyObsoleteObjects[$relativePathAndFilename]) {
                continue;
            }
            $this->systemLogger->debug(sprintf('Deleted obsolete resource "%s" from bucket "%s"', $relativePathAndFilename, $this->bucketName));
            $this->s3Client->deleteObject(array(
                'Bucket' => $this->bucketName,
                'Key' => $this->keyPrefix . $relativePathAndFilename
            ));
>>>>>>> 8dc135b9
        }
    }

    /**
     * Returns the web accessible URI pointing to the given static resource
     *
     * @param string $relativePathAndFilename Relative path and filename of the static resource
     * @return string The URI
     */
    public function getPublicStaticResourceUri($relativePathAndFilename)
    {
        if ($this->baseUri != '') {
            return $this->baseUri . $relativePathAndFilename;
        } else {
            return $this->s3Client->getObjectUrl($this->bucketName, $this->keyPrefix . $relativePathAndFilename);
        }
    }

    /**
     * Publishes the given persistent resource from the given storage
     *
     * @param \Neos\Flow\ResourceManagement\PersistentResource $resource The resource to publish
     * @param CollectionInterface $collection The collection the given resource belongs to
     * @return void
     * @throws Exception
     */
    public function publishResource(PersistentResource $resource, CollectionInterface $collection)
    {
        $storage = $collection->getStorage();
        if ($storage instanceof S3Storage) {
            if ($storage->getBucketName() === $this->bucketName && $storage->getKeyPrefix() === $this->keyPrefix) {
                throw new Exception(sprintf('Could not publish resource with SHA1 hash %s of collection %s because the source and target S3 bucket is the same, with identical key prefixes. Either choose a different bucket or at least key prefix for the target.', $resource->getSha1(), $collection->getName()), 1428929563);
            }
            try {
                $sourceObjectArn = $storage->getBucketName() . '/' . $storage->getKeyPrefix() . $resource->getSha1();
                $objectName = $this->keyPrefix . $this->getRelativePublicationPathAndFilename($resource);
                $options = [
                    'ACL' => 'public-read',
                    'Bucket' => $this->bucketName,
                    'CopySource' => urlencode($sourceObjectArn),
                    'ContentType'=> $resource->getMediaType(),
                    'MetadataDirective' => 'REPLACE',
                    'Key' => $objectName
                ];
                $this->s3Client->copyObject($options);
                $this->systemLogger->debug(sprintf('Successfully published resource as object "%s" (SHA1: %s) by copying from bucket "%s" to bucket "%s"', $objectName, $resource->getSha1() ?: 'unknown', $storage->getBucketName(), $this->bucketName));
            } catch (S3Exception $e) {
                $message = sprintf('Could not publish resource with SHA1 hash %s of collection %s (source object: %s) through "CopyObject" because the S3 client reported an error: %s', $resource->getSha1(), $collection->getName(), $sourceObjectArn, $e->getMessage());
                $this->systemLogger->critical($e, LogEnvironment::fromMethodName(__METHOD__));
                $this->messageCollector->append($message);
            }
        } else {
            $sourceStream = $resource->getStream();
            if ($sourceStream === false) {
                $message = sprintf('Could not publish resource with SHA1 hash %s of collection %s because there seems to be no corresponding data in the storage.', $resource->getSha1(), $collection->getName());
                $this->messageCollector->append($message);
                return;
            }
            $this->publishFile($sourceStream, $this->getRelativePublicationPathAndFilename($resource), $resource);
        }
    }

    /**
     * Unpublishes the given persistent resource
     *
     * @param \Neos\Flow\ResourceManagement\PersistentResource $resource The resource to unpublish
     * @return void
     */
    public function unpublishResource(PersistentResource $resource)
    {
        if ($this->unpublishResources === false) {
            $this->systemLogger->debug(sprintf('Skipping resource unpublishing %s from bucket "%s", because configuration option "unpublishResources" is FALSE.', $resource->getMd5() ?: 'unknown', $this->bucketName));
            return;
        }

        try {
            $objectName = $this->keyPrefix . $this->getRelativePublicationPathAndFilename($resource);
            $this->s3Client->deleteObject(array(
                'Bucket' => $this->bucketName,
                'Key' => $objectName
            ));
            $this->systemLogger->debug(sprintf('Successfully unpublished resource as object "%s" (SHA1: %s) from bucket "%s"', $objectName, $resource->getSha1() ?: 'unknown', $this->bucketName));
        } catch (\Exception $e) {
        }
    }

    /**
     * Returns the web accessible URI pointing to the specified persistent resource
     *
     * @param \Neos\Flow\ResourceManagement\PersistentResource $resource Resource object or the resource hash of the resource
     * @return string The URI
     * @throws Exception
     */
    public function getPublicPersistentResourceUri(PersistentResource $resource)
    {
        if ($this->baseUri != '') {
            return $this->baseUri . $this->encodeRelativePathAndFilenameForUri($this->getRelativePublicationPathAndFilename($resource));
        } else {
            return $this->s3Client->getObjectUrl($this->bucketName, $this->keyPrefix . $this->getRelativePublicationPathAndFilename($resource));
        }
    }

	/**
	 * Applies rawurlencode() to all path segments of the given $relativePathAndFilename
	 *
	 * @param string $relativePathAndFilename
	 * @return string
	 */
	protected function encodeRelativePathAndFilenameForUri($relativePathAndFilename)
	{
		return implode('/', array_map('rawurlencode', explode('/', $relativePathAndFilename)));
	}

    /**
     * Publishes the specified source file to this target, with the given relative path.
     *
     * @param resource $sourceStream
     * @param string $relativeTargetPathAndFilename
     * @param ResourceMetaDataInterface $metaData
     * @throws \Exception
     */
    protected function publishFile($sourceStream, $relativeTargetPathAndFilename, ResourceMetaDataInterface $metaData)
    {
        $objectName = $this->keyPrefix . $relativeTargetPathAndFilename;
        $options = array(
            'params' => array(
                'ContentLength' => $metaData->getFileSize(),
                'ContentType' => $metaData->getMediaType()
            )
        );

        try {
            $this->s3Client->upload($this->bucketName, $objectName, $sourceStream, 'public-read', $options);
            $this->systemLogger->debug(sprintf('Successfully published resource as object "%s" in bucket "%s" with SHA1 hash "%s"', $objectName, $this->bucketName, $metaData->getSha1() ?: 'unknown'));
        } catch (\Exception $e) {
            $this->systemLogger->debug(sprintf('Failed publishing resource as object "%s" in bucket "%s" with SHA1 hash "%s": %s', $objectName, $this->bucketName, $metaData->getSha1() ?: 'unknown', $e->getMessage()));
            if (is_resource($sourceStream)) {
                fclose($sourceStream);
            }
            throw $e;
        }
    }

    /**
     * Determines and returns the relative path and filename for the given Storage Object or Resource. If the given
     * object represents a persistent resource, its own relative publication path will be empty. If the given object
     * represents a static resources, it will contain a relative path.
     *
     * @param ResourceMetaDataInterface $object Resource or Storage Object
     * @return string The relative path and filename, for example "c828d0f88ce197be1aff7cc2e5e86b1244241ac6/MyPicture.jpg"
     */
    protected function getRelativePublicationPathAndFilename(ResourceMetaDataInterface $object)
    {
        if ($object->getRelativePublicationPath() !== '') {
            $pathAndFilename = $object->getRelativePublicationPath() . $object->getFilename();
        } else {
            $pathAndFilename = $object->getSha1() . '/' . $object->getFilename();
        }
        return $pathAndFilename;
    }
}<|MERGE_RESOLUTION|>--- conflicted
+++ resolved
@@ -246,9 +246,11 @@
             }
         }
 
-<<<<<<< HEAD
         if ($this->unpublishResources !== false) {
             foreach (array_keys($potentiallyObsoleteObjects) as $relativePathAndFilename) {
+                if (!$potentiallyObsoleteObjects[$relativePathAndFilename]) {
+                    continue;
+                }
                 $this->systemLogger->debug(sprintf('Deleted obsolete resource "%s" from bucket "%s"', $relativePathAndFilename, $this->bucketName));
                 $this->s3Client->deleteObject(array(
                     'Bucket' => $this->bucketName,
@@ -257,17 +259,6 @@
             }
         } else {
             $this->systemLogger->debug(sprintf('Skipping resource unpublishing from bucket "%s", because configuration option "unpublishResources" is FALSE.', $this->bucketName));
-=======
-        foreach (array_keys($potentiallyObsoleteObjects) as $relativePathAndFilename) {
-            if (!$potentiallyObsoleteObjects[$relativePathAndFilename]) {
-                continue;
-            }
-            $this->systemLogger->debug(sprintf('Deleted obsolete resource "%s" from bucket "%s"', $relativePathAndFilename, $this->bucketName));
-            $this->s3Client->deleteObject(array(
-                'Bucket' => $this->bucketName,
-                'Key' => $this->keyPrefix . $relativePathAndFilename
-            ));
->>>>>>> 8dc135b9
         }
     }
 
