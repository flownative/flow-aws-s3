--- conflicted
+++ resolved
@@ -1,5 +1,4 @@
 {
-<<<<<<< HEAD
     "name": "flownative/aws-s3",
     "type": "neos-package",
     "description": "",
@@ -15,7 +14,7 @@
         "MIT"
     ],
     "require": {
-        "typo3/flow": ">=3.1",
+        "neos/flow": "~4.0",
         "aws/aws-sdk-php": "2.8.*"
     },
     "autoload": {
@@ -58,29 +57,4 @@
             "Neos.Media-20161219094126"
         ]
     }
-=======
-  "name": "flownative/aws-s3",
-  "type": "typo3-flow-package",
-  "description": "Amazon S3 adaptor for Neos and Flow",
-  "authors": [
-    {
-      "name": "Robert Lemke",
-      "email": "robert@flownative.com",
-      "homepage": "https://www.flownative.com",
-      "role": "Developer"
-    }
-  ],
-  "license": [
-    "MIT"
-  ],
-  "require": {
-    "typo3/flow": "~3.1",
-    "aws/aws-sdk-php": "2.8.*"
-  },
-  "autoload": {
-    "psr-4": {
-      "Flownative\\Aws\\S3\\": "Classes"
-    }
-  }
->>>>>>> 849b3c51
 }