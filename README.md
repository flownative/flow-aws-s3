[![MIT license](http://img.shields.io/badge/license-MIT-brightgreen.svg)](http://opensource.org/licenses/MIT)
[![Packagist](https://img.shields.io/packagist/v/flownative/aws-s3.svg)](https://packagist.org/packages/flownative/aws-s3)
[![Maintenance level: Friendhsip](https://img.shields.io/badge/maintenance-%E2%99%A1%E2%99%A1-ff69b4.svg)](https://www.flownative.com/en/products/open-source.html)

# AWS S3 Adaptor for Neos and Flow

This [Flow](https://flow.neos.io) package allows you to store assets (resources) in [Amazon's S3](https://aws.amazon.com/s3/)
or S3-compatible storages and publish resources to S3 or [Cloudfront](https://aws.amazon.com/cloudfront/). Because
[Neos CMS](https://www.neos.io) is using Flow's resource management under the hood, this adaptor also works nicely for
all kinds of assets in Neos.

## Key Features

- store all assets or only a specific collection in a private S3 bucket
- publish assets to a private or public S3 bucket
- command line interface for basic tasks like connection check or emptying an S3 bucket

Using this connector, you can run a Neos website which does not store any asset (images, PDFs etc.) on your local webserver.

## Installation

The Flownative AWS S3 connector is installed as a regular Flow package via Composer. For your existing project, simply
include `flownative/aws-s3` into the dependencies of your Flow or Neos distribution:

```bash
    $ composer require flownative/aws-s3:2.*
```

## Configuration

In order to communicate with the AWS web service, you need to provide the credentials of an account which has access
to S3 (see next section for instructions for setting up the user in AWS IAM). Add the following configuration to the
`Settings.yaml` for your desired Flow context (for example in `Configuration/Production/Settings.yaml`) and make sure
to replace key, secret and region with your own data:

```yaml
Flownative:
  Aws:
    S3:
      profiles:
        default:
          credentials:
            key: 'CD2ADVB134LQ9SFICAJB'
            secret: 'ak1KJAnotasecret9JamNkwYY188872MyljWJ'
          region: 'eu-central-1'
```

You can test your settings by executing the `connect` command. If you restricted access to a particular sub path of
a bucket, you must specify the bucket and key prefix:

```bash
    $ ./flow s3:connect --bucket test.storage.net --prefix sites/s3-test/
    Access list of objects in bucket "test.storage.neos" with key prefix "sites/s3-test/" ...
    Writing test object into bucket (arn:aws:s3:::test.storage.neos/sites/s3-test/Flownative.Aws.S3.ConnectionTest.txt) ...
    Deleting test object from bucket ...
    OK
```

Note that it does make a difference if you specify the prefix with a leading slash "/" or without, because the corresponding
policy must match the pattern correctly, as you can see in the next section.

Right now, you can only define one connection profile, namely the "default" profile. Additional profiles may be supported
in future versions.

## IAM Setup

It is best practice to create a user through AWS' Identity and Access Management which is exclusively used for your
Flow or Neos instance to communicate with S3. This user needs minimal access rights, which can be defined either by
an inline policy or through membership at a group which has the respective policy applied.

The following inline policy provides the necessary rights to the user to execute all necessary operations for asset
management in Neos. It is designed to share one bucket with multiple sites / users and only grants access to a specific
sub path within your bucket. By using using the username as a path segment through a [policy variable](http://docs.aws.amazon.com/IAM/latest/UserGuide/reference_policies_variables.html),
this policy can be reused across multiple users (for example by providing it in a IAM Group).

For more detail on the rights used in the policy, Amazon provides detailed information about [how S3 authorizes a request
for a bucket operation](http://docs.aws.amazon.com/AmazonS3/latest/dev/access-control-auth-workflow-bucket-operation.html).

```json
{
    "Version": "2012-10-17",
    "Statement": [
        {
            "Effect": "Allow",
            "Action": [
                "s3:GetBucketLocation"
            ],
            "Resource": "arn:aws:s3:::*"
        },
        {
            "Effect": "Allow",
            "Action": [
                "s3:ListBucket"
            ],
            "Resource": [
                "arn:aws:s3:::test.storage.neos",
                "arn:aws:s3:::test.target.neos"
            ],
            "Condition": {
                "StringLike": {
                    "s3:prefix": [
                        "",
                        "sites/",
                        "sites/${aws:username}/"
                    ]
                }
            }
        },
        {
            "Effect": "Allow",
            "Action": [
                "s3:GetObject",
                "s3:GetObjectExtended",
                "s3:GetObjectTorrent",
                "s3:PutObject",
                "s3:PutObjectInline",
                "s3:DeleteObject",
                "s3:AbortMultipartUpload",
                "s3:ListMultipartUploadParts",
                "s3:GetObjectAcl",
                "s3:PutObjectAcl"
            ],
            "Resource": [
                "arn:aws:s3:::test.storage.neos/*",
                "arn:aws:s3:::test.target.neos/*"
            ]
        }
    ]
}
```

## Publish Assets to S3 / Cloudfront

Once the connector package is in place, you add a new publishing target which uses that connect and assign this target
to your collection.

```yaml

  Neos:
    Flow:
      resource:
        collections:
          persistent:
            target: 'cloudFrontPersistentResourcesTarget'
        targets:
          cloudFrontPersistentResourcesTarget:
            target: 'Flownative\Aws\S3\S3Target'
            targetOptions:
              bucket: 'target.neos.example.com'
              keyPrefix: '/'
              baseUri: 'https://abc123def456.cloudfront.net/'
```

Since the new publishing target will be empty initially, you need to publish your assets to the new target by using the
``resource:publish`` command:

```bash
    path$ ./flow resource:publish
```

This command will upload your files to the target and use the calculated remote URL for all your assets from now on.

## Switching the Storage of a Collection

If you want to migrate from your default local filesystem storage to a remote storage, you need to copy all your existing
persistent resources to that new storage and use that storage afterwards by default.

You start by adding a new storage with the S3 connector to your configuration. As you might want also want to serve your
assets by the remote storage system, you also add a target that contains your published resources.

```yaml

  Neos:
    Flow:
      resource:
        storages:
          s3PersistentResourcesStorage:
            storage: 'Flownative\Aws\S3\S3Storage'
            storageOptions:
              bucket: 'storage.neos.example.com'
              keyPrefix: 'sites/wwwexamplecom/'
        targets:
          s3PersistentResourcesTarget:
            target: 'Flownative\Aws\S3\S3Target'
            targetOptions:
              bucket: 'target.neos.example.com'
              keyPrefix: 'sites/wwwexamplecom/'
              baseUri: 'https://abc123def456.cloudfront.net/'
```

Some notes regarding the configuration:

You must create separate buckets for storage and target respectively, because the storage will remain private and the
target will potentially be published. Even if it might work using one bucket for both, this is a non-supported setup.

The `keyPrefix` option allows you to share one bucket accross multiple websites or applications. All S3 objects keys
will be prefiexd by the given string.

The `baseUri` option defines the root of the publicly accessible address pointing to your published resources. In the
example above, baseUri points to a Cloudfront subdomain which needs to be set up separately. It is rarely a good idea to
the public URI of S3 objects directly (like, for example "https://s3.eu-central-1.amazonaws.com/target.neos.example.com/sites/wwwexamplecom/00889c4636cd77876e154796d469955e567ce23c/NeosCMS-2507x3347.jpg") because S3 is usually too slow for being used as a server for common assets on your website. It's good for downloads, but not for your CSS files or photos.

In order to copy the resources to the new storage we need a temporary collection that uses the storage and the new
publication target.

```yaml

  Neos:
    Flow:
      resource:
        collections:
          tmpNewCollection:
            storage: 's3PersistentResourcesStorage'
            target: 's3PersistentResourcesTarget'
```

Now you can use the ``resource:copy`` command (available in Flow 3.1 or Neos 2.1 and higher):

```bash

    $ ./flow resource:copy --publish persistent tmpNewCollection

```

This will copy all your files from your current storage (local filesystem) to the new remote storage. The ``--publish``
flag means that this command also publishes all the resources to the new target, and you have the same state on your
current storage and publication target as on the new one.

Now you can overwrite your old collection configuration and remove the temporary one:

```yaml

  Neos:
    Flow:
      resource:
        collections:
          persistent:
            storage: 's3PersistentResourcesStorage'
            target: 's3PersistentResourcesTarget'
```

Clear caches and you're done.

```bash

    $ ./flow flow:cache:flush

```

## Full Example Configuration for S3

```yaml
Neos:
  Flow:

    resource:
      storages:
        s3PersistentResourcesStorage:
          storage: 'Flownative\Aws\S3\S3Storage'
          storageOptions:
            bucket: 'storage.neos.prd.fra.flownative.net'
            keyPrefix: 'flownative/wwwneosio/'

      collections:

      # Collection which contains all persistent resources
        persistent:
          storage: 's3PersistentResourcesStorage'
          target: 's3PersistentResourcesTarget'

      targets:
        localWebDirectoryPersistentResourcesTarget:
          target: 'Neos\Flow\ResourceManagement\Target\FileSystemTarget'
          targetOptions:
            path: '%FLOW_PATH_WEB%_Resources/Persistent/'
            baseUri: '_Resources/Persistent/'
            subdivideHashPathSegment: false

        s3PersistentResourcesTarget:
          target: 'Flownative\Aws\S3\S3Target'
          targetOptions:
            bucket: 'target.neos.prd.fra.flownative.net'
            keyPrefix: 'flownative/wwwneosio/'
            baseUri: 'https://12345abcde6789.cloudfront.net/'

Flownative:
  Aws:
    S3:
      profiles:
        default:
          signature: 'v4'
          credentials:
            key: 'QD2AD2B134LQ9SF1CAJB'
            secret: 'ak1KJAnotasecret9JamNkwYY188872MyljWJ'
          region: 'eu-central-1'
```

## Using Google Cloud Storage

Google Cloud Storage (GCS) is an offering by Google which is very similar to AWS S3. In fact, GCS supports an S3-compatible
endpoint which allows you to use Google's storage as a replacement for Amazon's S3. However, note that if you
access GCS through the S3 compatible service endpoint, you won't be able to use the full feature set of Google Cloud
Storage and you cannot easily restrict access for different users to specific buckets or sub paths.

GCS does not have a limit for the number of buckets you can have for one account, therefore you don't necessarily need
to share buckets across sites or projects. The following instructions assume that you use one dedicated bucket for
your Neos or Flow project.

To enable S3 support, go to your Google Cloud Storage console and enable interoperability in the Settings panel. Once
this mode is enabled, you can create one or more access keys which you can use for accessing GCS through the S3
endpoint.

![Google Cloud Storage Interoperability Settings](Documentation/gcs-interop-settings.png)

You can then use the generated key and secret in the settings of the S3 connector. Additionally to the usual credentials,
you need to specify a custom endpoint which refers to Google's S3 compatibility service.

```yaml
Flownative:
  Aws:
    S3:
      profiles:
        # Default credentials and client options
        # Override these in your settings with real values
        default:
          credentials:
            key: 'GOOGABCDEFG123456789'
            secret: 'abcdefgHIJKLMNOP1234567890QRSTUVWXYZabcd'
          endpoint: 'https://storage.googleapis.com/mybucket.flownative.net'
```

<<<<<<< HEAD
## Preventing unpublishing of resources in the target

There are certain situations (e.g. when having a two-stack CMS setup), where one needs to prevent unpublishing of images
or other resources, for some time.

Thus, the S3 Target option `unpublishResources` can be set to `false`, to prevent removing data from the S3 Target:

```yaml
Neos:
  Flow:
    resource:
      targets:
        s3PersistentResourcesTarget:
          target: 'Flownative\Aws\S3\S3Target'
          targetOptions:
            unpublishResources: false
            # ... other options here ...
```

## Disable public-read ACL

The canned ACL "public-read" is not useful in some cases, e.g. when using CloudFront with conflicting restrictive policies. 
With this option the ACL setting for the target can be disabled/removed.

```yaml
Neos:
  Flow:
    resource:
      targets:
        s3PersistentResourcesTarget:
          target: 'Flownative\Aws\S3\S3Target'
          targetOptions:
            accessPolicyEnabled: false
=======
## Path-style endpoints

When using a custom endpoint for a non-AWS, S3-compatible storage, the use of this option may be needed.

```yaml
Flownative:
  Aws:
    S3:
      profiles:
        default:
          endpoint: 'https://abc.objectstorage.provider.tld/my-bucket-name'
          # Prevents the AWS client to prepend the bucket name to the hostname
          use_path_style_endpoint: true
>>>>>>> 1731bfee
```
<|MERGE_RESOLUTION|>--- conflicted
+++ resolved
@@ -1,381 +1,380 @@
-[![MIT license](http://img.shields.io/badge/license-MIT-brightgreen.svg)](http://opensource.org/licenses/MIT)
-[![Packagist](https://img.shields.io/packagist/v/flownative/aws-s3.svg)](https://packagist.org/packages/flownative/aws-s3)
-[![Maintenance level: Friendhsip](https://img.shields.io/badge/maintenance-%E2%99%A1%E2%99%A1-ff69b4.svg)](https://www.flownative.com/en/products/open-source.html)
-
-# AWS S3 Adaptor for Neos and Flow
-
-This [Flow](https://flow.neos.io) package allows you to store assets (resources) in [Amazon's S3](https://aws.amazon.com/s3/)
-or S3-compatible storages and publish resources to S3 or [Cloudfront](https://aws.amazon.com/cloudfront/). Because
-[Neos CMS](https://www.neos.io) is using Flow's resource management under the hood, this adaptor also works nicely for
-all kinds of assets in Neos.
-
-## Key Features
-
-- store all assets or only a specific collection in a private S3 bucket
-- publish assets to a private or public S3 bucket
-- command line interface for basic tasks like connection check or emptying an S3 bucket
-
-Using this connector, you can run a Neos website which does not store any asset (images, PDFs etc.) on your local webserver.
-
-## Installation
-
-The Flownative AWS S3 connector is installed as a regular Flow package via Composer. For your existing project, simply
-include `flownative/aws-s3` into the dependencies of your Flow or Neos distribution:
-
-```bash
-    $ composer require flownative/aws-s3:2.*
-```
-
-## Configuration
-
-In order to communicate with the AWS web service, you need to provide the credentials of an account which has access
-to S3 (see next section for instructions for setting up the user in AWS IAM). Add the following configuration to the
-`Settings.yaml` for your desired Flow context (for example in `Configuration/Production/Settings.yaml`) and make sure
-to replace key, secret and region with your own data:
-
-```yaml
-Flownative:
-  Aws:
-    S3:
-      profiles:
-        default:
-          credentials:
-            key: 'CD2ADVB134LQ9SFICAJB'
-            secret: 'ak1KJAnotasecret9JamNkwYY188872MyljWJ'
-          region: 'eu-central-1'
-```
-
-You can test your settings by executing the `connect` command. If you restricted access to a particular sub path of
-a bucket, you must specify the bucket and key prefix:
-
-```bash
-    $ ./flow s3:connect --bucket test.storage.net --prefix sites/s3-test/
-    Access list of objects in bucket "test.storage.neos" with key prefix "sites/s3-test/" ...
-    Writing test object into bucket (arn:aws:s3:::test.storage.neos/sites/s3-test/Flownative.Aws.S3.ConnectionTest.txt) ...
-    Deleting test object from bucket ...
-    OK
-```
-
-Note that it does make a difference if you specify the prefix with a leading slash "/" or without, because the corresponding
-policy must match the pattern correctly, as you can see in the next section.
-
-Right now, you can only define one connection profile, namely the "default" profile. Additional profiles may be supported
-in future versions.
-
-## IAM Setup
-
-It is best practice to create a user through AWS' Identity and Access Management which is exclusively used for your
-Flow or Neos instance to communicate with S3. This user needs minimal access rights, which can be defined either by
-an inline policy or through membership at a group which has the respective policy applied.
-
-The following inline policy provides the necessary rights to the user to execute all necessary operations for asset
-management in Neos. It is designed to share one bucket with multiple sites / users and only grants access to a specific
-sub path within your bucket. By using using the username as a path segment through a [policy variable](http://docs.aws.amazon.com/IAM/latest/UserGuide/reference_policies_variables.html),
-this policy can be reused across multiple users (for example by providing it in a IAM Group).
-
-For more detail on the rights used in the policy, Amazon provides detailed information about [how S3 authorizes a request
-for a bucket operation](http://docs.aws.amazon.com/AmazonS3/latest/dev/access-control-auth-workflow-bucket-operation.html).
-
-```json
-{
-    "Version": "2012-10-17",
-    "Statement": [
-        {
-            "Effect": "Allow",
-            "Action": [
-                "s3:GetBucketLocation"
-            ],
-            "Resource": "arn:aws:s3:::*"
-        },
-        {
-            "Effect": "Allow",
-            "Action": [
-                "s3:ListBucket"
-            ],
-            "Resource": [
-                "arn:aws:s3:::test.storage.neos",
-                "arn:aws:s3:::test.target.neos"
-            ],
-            "Condition": {
-                "StringLike": {
-                    "s3:prefix": [
-                        "",
-                        "sites/",
-                        "sites/${aws:username}/"
-                    ]
-                }
-            }
-        },
-        {
-            "Effect": "Allow",
-            "Action": [
-                "s3:GetObject",
-                "s3:GetObjectExtended",
-                "s3:GetObjectTorrent",
-                "s3:PutObject",
-                "s3:PutObjectInline",
-                "s3:DeleteObject",
-                "s3:AbortMultipartUpload",
-                "s3:ListMultipartUploadParts",
-                "s3:GetObjectAcl",
-                "s3:PutObjectAcl"
-            ],
-            "Resource": [
-                "arn:aws:s3:::test.storage.neos/*",
-                "arn:aws:s3:::test.target.neos/*"
-            ]
-        }
-    ]
-}
-```
-
-## Publish Assets to S3 / Cloudfront
-
-Once the connector package is in place, you add a new publishing target which uses that connect and assign this target
-to your collection.
-
-```yaml
-
-  Neos:
-    Flow:
-      resource:
-        collections:
-          persistent:
-            target: 'cloudFrontPersistentResourcesTarget'
-        targets:
-          cloudFrontPersistentResourcesTarget:
-            target: 'Flownative\Aws\S3\S3Target'
-            targetOptions:
-              bucket: 'target.neos.example.com'
-              keyPrefix: '/'
-              baseUri: 'https://abc123def456.cloudfront.net/'
-```
-
-Since the new publishing target will be empty initially, you need to publish your assets to the new target by using the
-``resource:publish`` command:
-
-```bash
-    path$ ./flow resource:publish
-```
-
-This command will upload your files to the target and use the calculated remote URL for all your assets from now on.
-
-## Switching the Storage of a Collection
-
-If you want to migrate from your default local filesystem storage to a remote storage, you need to copy all your existing
-persistent resources to that new storage and use that storage afterwards by default.
-
-You start by adding a new storage with the S3 connector to your configuration. As you might want also want to serve your
-assets by the remote storage system, you also add a target that contains your published resources.
-
-```yaml
-
-  Neos:
-    Flow:
-      resource:
-        storages:
-          s3PersistentResourcesStorage:
-            storage: 'Flownative\Aws\S3\S3Storage'
-            storageOptions:
-              bucket: 'storage.neos.example.com'
-              keyPrefix: 'sites/wwwexamplecom/'
-        targets:
-          s3PersistentResourcesTarget:
-            target: 'Flownative\Aws\S3\S3Target'
-            targetOptions:
-              bucket: 'target.neos.example.com'
-              keyPrefix: 'sites/wwwexamplecom/'
-              baseUri: 'https://abc123def456.cloudfront.net/'
-```
-
-Some notes regarding the configuration:
-
-You must create separate buckets for storage and target respectively, because the storage will remain private and the
-target will potentially be published. Even if it might work using one bucket for both, this is a non-supported setup.
-
-The `keyPrefix` option allows you to share one bucket accross multiple websites or applications. All S3 objects keys
-will be prefiexd by the given string.
-
-The `baseUri` option defines the root of the publicly accessible address pointing to your published resources. In the
-example above, baseUri points to a Cloudfront subdomain which needs to be set up separately. It is rarely a good idea to
-the public URI of S3 objects directly (like, for example "https://s3.eu-central-1.amazonaws.com/target.neos.example.com/sites/wwwexamplecom/00889c4636cd77876e154796d469955e567ce23c/NeosCMS-2507x3347.jpg") because S3 is usually too slow for being used as a server for common assets on your website. It's good for downloads, but not for your CSS files or photos.
-
-In order to copy the resources to the new storage we need a temporary collection that uses the storage and the new
-publication target.
-
-```yaml
-
-  Neos:
-    Flow:
-      resource:
-        collections:
-          tmpNewCollection:
-            storage: 's3PersistentResourcesStorage'
-            target: 's3PersistentResourcesTarget'
-```
-
-Now you can use the ``resource:copy`` command (available in Flow 3.1 or Neos 2.1 and higher):
-
-```bash
-
-    $ ./flow resource:copy --publish persistent tmpNewCollection
-
-```
-
-This will copy all your files from your current storage (local filesystem) to the new remote storage. The ``--publish``
-flag means that this command also publishes all the resources to the new target, and you have the same state on your
-current storage and publication target as on the new one.
-
-Now you can overwrite your old collection configuration and remove the temporary one:
-
-```yaml
-
-  Neos:
-    Flow:
-      resource:
-        collections:
-          persistent:
-            storage: 's3PersistentResourcesStorage'
-            target: 's3PersistentResourcesTarget'
-```
-
-Clear caches and you're done.
-
-```bash
-
-    $ ./flow flow:cache:flush
-
-```
-
-## Full Example Configuration for S3
-
-```yaml
-Neos:
-  Flow:
-
-    resource:
-      storages:
-        s3PersistentResourcesStorage:
-          storage: 'Flownative\Aws\S3\S3Storage'
-          storageOptions:
-            bucket: 'storage.neos.prd.fra.flownative.net'
-            keyPrefix: 'flownative/wwwneosio/'
-
-      collections:
-
-      # Collection which contains all persistent resources
-        persistent:
-          storage: 's3PersistentResourcesStorage'
-          target: 's3PersistentResourcesTarget'
-
-      targets:
-        localWebDirectoryPersistentResourcesTarget:
-          target: 'Neos\Flow\ResourceManagement\Target\FileSystemTarget'
-          targetOptions:
-            path: '%FLOW_PATH_WEB%_Resources/Persistent/'
-            baseUri: '_Resources/Persistent/'
-            subdivideHashPathSegment: false
-
-        s3PersistentResourcesTarget:
-          target: 'Flownative\Aws\S3\S3Target'
-          targetOptions:
-            bucket: 'target.neos.prd.fra.flownative.net'
-            keyPrefix: 'flownative/wwwneosio/'
-            baseUri: 'https://12345abcde6789.cloudfront.net/'
-
-Flownative:
-  Aws:
-    S3:
-      profiles:
-        default:
-          signature: 'v4'
-          credentials:
-            key: 'QD2AD2B134LQ9SF1CAJB'
-            secret: 'ak1KJAnotasecret9JamNkwYY188872MyljWJ'
-          region: 'eu-central-1'
-```
-
-## Using Google Cloud Storage
-
-Google Cloud Storage (GCS) is an offering by Google which is very similar to AWS S3. In fact, GCS supports an S3-compatible
-endpoint which allows you to use Google's storage as a replacement for Amazon's S3. However, note that if you
-access GCS through the S3 compatible service endpoint, you won't be able to use the full feature set of Google Cloud
-Storage and you cannot easily restrict access for different users to specific buckets or sub paths.
-
-GCS does not have a limit for the number of buckets you can have for one account, therefore you don't necessarily need
-to share buckets across sites or projects. The following instructions assume that you use one dedicated bucket for
-your Neos or Flow project.
-
-To enable S3 support, go to your Google Cloud Storage console and enable interoperability in the Settings panel. Once
-this mode is enabled, you can create one or more access keys which you can use for accessing GCS through the S3
-endpoint.
-
-![Google Cloud Storage Interoperability Settings](Documentation/gcs-interop-settings.png)
-
-You can then use the generated key and secret in the settings of the S3 connector. Additionally to the usual credentials,
-you need to specify a custom endpoint which refers to Google's S3 compatibility service.
-
-```yaml
-Flownative:
-  Aws:
-    S3:
-      profiles:
-        # Default credentials and client options
-        # Override these in your settings with real values
-        default:
-          credentials:
-            key: 'GOOGABCDEFG123456789'
-            secret: 'abcdefgHIJKLMNOP1234567890QRSTUVWXYZabcd'
-          endpoint: 'https://storage.googleapis.com/mybucket.flownative.net'
-```
-
-<<<<<<< HEAD
-## Preventing unpublishing of resources in the target
-
-There are certain situations (e.g. when having a two-stack CMS setup), where one needs to prevent unpublishing of images
-or other resources, for some time.
-
-Thus, the S3 Target option `unpublishResources` can be set to `false`, to prevent removing data from the S3 Target:
-
-```yaml
-Neos:
-  Flow:
-    resource:
-      targets:
-        s3PersistentResourcesTarget:
-          target: 'Flownative\Aws\S3\S3Target'
-          targetOptions:
-            unpublishResources: false
-            # ... other options here ...
-```
-
-## Disable public-read ACL
-
-The canned ACL "public-read" is not useful in some cases, e.g. when using CloudFront with conflicting restrictive policies. 
-With this option the ACL setting for the target can be disabled/removed.
-
-```yaml
-Neos:
-  Flow:
-    resource:
-      targets:
-        s3PersistentResourcesTarget:
-          target: 'Flownative\Aws\S3\S3Target'
-          targetOptions:
-            accessPolicyEnabled: false
-=======
-## Path-style endpoints
-
-When using a custom endpoint for a non-AWS, S3-compatible storage, the use of this option may be needed.
-
-```yaml
-Flownative:
-  Aws:
-    S3:
-      profiles:
-        default:
-          endpoint: 'https://abc.objectstorage.provider.tld/my-bucket-name'
-          # Prevents the AWS client to prepend the bucket name to the hostname
-          use_path_style_endpoint: true
->>>>>>> 1731bfee
-```
+[![MIT license](http://img.shields.io/badge/license-MIT-brightgreen.svg)](http://opensource.org/licenses/MIT)
+[![Packagist](https://img.shields.io/packagist/v/flownative/aws-s3.svg)](https://packagist.org/packages/flownative/aws-s3)
+[![Maintenance level: Friendhsip](https://img.shields.io/badge/maintenance-%E2%99%A1%E2%99%A1-ff69b4.svg)](https://www.flownative.com/en/products/open-source.html)
+
+# AWS S3 Adaptor for Neos and Flow
+
+This [Flow](https://flow.neos.io) package allows you to store assets (resources) in [Amazon's S3](https://aws.amazon.com/s3/)
+or S3-compatible storages and publish resources to S3 or [Cloudfront](https://aws.amazon.com/cloudfront/). Because
+[Neos CMS](https://www.neos.io) is using Flow's resource management under the hood, this adaptor also works nicely for
+all kinds of assets in Neos.
+
+## Key Features
+
+- store all assets or only a specific collection in a private S3 bucket
+- publish assets to a private or public S3 bucket
+- command line interface for basic tasks like connection check or emptying an S3 bucket
+
+Using this connector, you can run a Neos website which does not store any asset (images, PDFs etc.) on your local webserver.
+
+## Installation
+
+The Flownative AWS S3 connector is installed as a regular Flow package via Composer. For your existing project, simply
+include `flownative/aws-s3` into the dependencies of your Flow or Neos distribution:
+
+```bash
+    $ composer require flownative/aws-s3:2.*
+```
+
+## Configuration
+
+In order to communicate with the AWS web service, you need to provide the credentials of an account which has access
+to S3 (see next section for instructions for setting up the user in AWS IAM). Add the following configuration to the
+`Settings.yaml` for your desired Flow context (for example in `Configuration/Production/Settings.yaml`) and make sure
+to replace key, secret and region with your own data:
+
+```yaml
+Flownative:
+  Aws:
+    S3:
+      profiles:
+        default:
+          credentials:
+            key: 'CD2ADVB134LQ9SFICAJB'
+            secret: 'ak1KJAnotasecret9JamNkwYY188872MyljWJ'
+          region: 'eu-central-1'
+```
+
+You can test your settings by executing the `connect` command. If you restricted access to a particular sub path of
+a bucket, you must specify the bucket and key prefix:
+
+```bash
+    $ ./flow s3:connect --bucket test.storage.net --prefix sites/s3-test/
+    Access list of objects in bucket "test.storage.neos" with key prefix "sites/s3-test/" ...
+    Writing test object into bucket (arn:aws:s3:::test.storage.neos/sites/s3-test/Flownative.Aws.S3.ConnectionTest.txt) ...
+    Deleting test object from bucket ...
+    OK
+```
+
+Note that it does make a difference if you specify the prefix with a leading slash "/" or without, because the corresponding
+policy must match the pattern correctly, as you can see in the next section.
+
+Right now, you can only define one connection profile, namely the "default" profile. Additional profiles may be supported
+in future versions.
+
+## IAM Setup
+
+It is best practice to create a user through AWS' Identity and Access Management which is exclusively used for your
+Flow or Neos instance to communicate with S3. This user needs minimal access rights, which can be defined either by
+an inline policy or through membership at a group which has the respective policy applied.
+
+The following inline policy provides the necessary rights to the user to execute all necessary operations for asset
+management in Neos. It is designed to share one bucket with multiple sites / users and only grants access to a specific
+sub path within your bucket. By using using the username as a path segment through a [policy variable](http://docs.aws.amazon.com/IAM/latest/UserGuide/reference_policies_variables.html),
+this policy can be reused across multiple users (for example by providing it in a IAM Group).
+
+For more detail on the rights used in the policy, Amazon provides detailed information about [how S3 authorizes a request
+for a bucket operation](http://docs.aws.amazon.com/AmazonS3/latest/dev/access-control-auth-workflow-bucket-operation.html).
+
+```json
+{
+    "Version": "2012-10-17",
+    "Statement": [
+        {
+            "Effect": "Allow",
+            "Action": [
+                "s3:GetBucketLocation"
+            ],
+            "Resource": "arn:aws:s3:::*"
+        },
+        {
+            "Effect": "Allow",
+            "Action": [
+                "s3:ListBucket"
+            ],
+            "Resource": [
+                "arn:aws:s3:::test.storage.neos",
+                "arn:aws:s3:::test.target.neos"
+            ],
+            "Condition": {
+                "StringLike": {
+                    "s3:prefix": [
+                        "",
+                        "sites/",
+                        "sites/${aws:username}/"
+                    ]
+                }
+            }
+        },
+        {
+            "Effect": "Allow",
+            "Action": [
+                "s3:GetObject",
+                "s3:GetObjectExtended",
+                "s3:GetObjectTorrent",
+                "s3:PutObject",
+                "s3:PutObjectInline",
+                "s3:DeleteObject",
+                "s3:AbortMultipartUpload",
+                "s3:ListMultipartUploadParts",
+                "s3:GetObjectAcl",
+                "s3:PutObjectAcl"
+            ],
+            "Resource": [
+                "arn:aws:s3:::test.storage.neos/*",
+                "arn:aws:s3:::test.target.neos/*"
+            ]
+        }
+    ]
+}
+```
+
+## Publish Assets to S3 / Cloudfront
+
+Once the connector package is in place, you add a new publishing target which uses that connect and assign this target
+to your collection.
+
+```yaml
+
+  Neos:
+    Flow:
+      resource:
+        collections:
+          persistent:
+            target: 'cloudFrontPersistentResourcesTarget'
+        targets:
+          cloudFrontPersistentResourcesTarget:
+            target: 'Flownative\Aws\S3\S3Target'
+            targetOptions:
+              bucket: 'target.neos.example.com'
+              keyPrefix: '/'
+              baseUri: 'https://abc123def456.cloudfront.net/'
+```
+
+Since the new publishing target will be empty initially, you need to publish your assets to the new target by using the
+``resource:publish`` command:
+
+```bash
+    path$ ./flow resource:publish
+```
+
+This command will upload your files to the target and use the calculated remote URL for all your assets from now on.
+
+## Switching the Storage of a Collection
+
+If you want to migrate from your default local filesystem storage to a remote storage, you need to copy all your existing
+persistent resources to that new storage and use that storage afterwards by default.
+
+You start by adding a new storage with the S3 connector to your configuration. As you might want also want to serve your
+assets by the remote storage system, you also add a target that contains your published resources.
+
+```yaml
+
+  Neos:
+    Flow:
+      resource:
+        storages:
+          s3PersistentResourcesStorage:
+            storage: 'Flownative\Aws\S3\S3Storage'
+            storageOptions:
+              bucket: 'storage.neos.example.com'
+              keyPrefix: 'sites/wwwexamplecom/'
+        targets:
+          s3PersistentResourcesTarget:
+            target: 'Flownative\Aws\S3\S3Target'
+            targetOptions:
+              bucket: 'target.neos.example.com'
+              keyPrefix: 'sites/wwwexamplecom/'
+              baseUri: 'https://abc123def456.cloudfront.net/'
+```
+
+Some notes regarding the configuration:
+
+You must create separate buckets for storage and target respectively, because the storage will remain private and the
+target will potentially be published. Even if it might work using one bucket for both, this is a non-supported setup.
+
+The `keyPrefix` option allows you to share one bucket accross multiple websites or applications. All S3 objects keys
+will be prefiexd by the given string.
+
+The `baseUri` option defines the root of the publicly accessible address pointing to your published resources. In the
+example above, baseUri points to a Cloudfront subdomain which needs to be set up separately. It is rarely a good idea to
+the public URI of S3 objects directly (like, for example "https://s3.eu-central-1.amazonaws.com/target.neos.example.com/sites/wwwexamplecom/00889c4636cd77876e154796d469955e567ce23c/NeosCMS-2507x3347.jpg") because S3 is usually too slow for being used as a server for common assets on your website. It's good for downloads, but not for your CSS files or photos.
+
+In order to copy the resources to the new storage we need a temporary collection that uses the storage and the new
+publication target.
+
+```yaml
+
+  Neos:
+    Flow:
+      resource:
+        collections:
+          tmpNewCollection:
+            storage: 's3PersistentResourcesStorage'
+            target: 's3PersistentResourcesTarget'
+```
+
+Now you can use the ``resource:copy`` command (available in Flow 3.1 or Neos 2.1 and higher):
+
+```bash
+
+    $ ./flow resource:copy --publish persistent tmpNewCollection
+
+```
+
+This will copy all your files from your current storage (local filesystem) to the new remote storage. The ``--publish``
+flag means that this command also publishes all the resources to the new target, and you have the same state on your
+current storage and publication target as on the new one.
+
+Now you can overwrite your old collection configuration and remove the temporary one:
+
+```yaml
+
+  Neos:
+    Flow:
+      resource:
+        collections:
+          persistent:
+            storage: 's3PersistentResourcesStorage'
+            target: 's3PersistentResourcesTarget'
+```
+
+Clear caches and you're done.
+
+```bash
+
+    $ ./flow flow:cache:flush
+
+```
+
+## Full Example Configuration for S3
+
+```yaml
+Neos:
+  Flow:
+
+    resource:
+      storages:
+        s3PersistentResourcesStorage:
+          storage: 'Flownative\Aws\S3\S3Storage'
+          storageOptions:
+            bucket: 'storage.neos.prd.fra.flownative.net'
+            keyPrefix: 'flownative/wwwneosio/'
+
+      collections:
+
+      # Collection which contains all persistent resources
+        persistent:
+          storage: 's3PersistentResourcesStorage'
+          target: 's3PersistentResourcesTarget'
+
+      targets:
+        localWebDirectoryPersistentResourcesTarget:
+          target: 'Neos\Flow\ResourceManagement\Target\FileSystemTarget'
+          targetOptions:
+            path: '%FLOW_PATH_WEB%_Resources/Persistent/'
+            baseUri: '_Resources/Persistent/'
+            subdivideHashPathSegment: false
+
+        s3PersistentResourcesTarget:
+          target: 'Flownative\Aws\S3\S3Target'
+          targetOptions:
+            bucket: 'target.neos.prd.fra.flownative.net'
+            keyPrefix: 'flownative/wwwneosio/'
+            baseUri: 'https://12345abcde6789.cloudfront.net/'
+
+Flownative:
+  Aws:
+    S3:
+      profiles:
+        default:
+          signature: 'v4'
+          credentials:
+            key: 'QD2AD2B134LQ9SF1CAJB'
+            secret: 'ak1KJAnotasecret9JamNkwYY188872MyljWJ'
+          region: 'eu-central-1'
+```
+
+## Using Google Cloud Storage
+
+Google Cloud Storage (GCS) is an offering by Google which is very similar to AWS S3. In fact, GCS supports an S3-compatible
+endpoint which allows you to use Google's storage as a replacement for Amazon's S3. However, note that if you
+access GCS through the S3 compatible service endpoint, you won't be able to use the full feature set of Google Cloud
+Storage and you cannot easily restrict access for different users to specific buckets or sub paths.
+
+GCS does not have a limit for the number of buckets you can have for one account, therefore you don't necessarily need
+to share buckets across sites or projects. The following instructions assume that you use one dedicated bucket for
+your Neos or Flow project.
+
+To enable S3 support, go to your Google Cloud Storage console and enable interoperability in the Settings panel. Once
+this mode is enabled, you can create one or more access keys which you can use for accessing GCS through the S3
+endpoint.
+
+![Google Cloud Storage Interoperability Settings](Documentation/gcs-interop-settings.png)
+
+You can then use the generated key and secret in the settings of the S3 connector. Additionally to the usual credentials,
+you need to specify a custom endpoint which refers to Google's S3 compatibility service.
+
+```yaml
+Flownative:
+  Aws:
+    S3:
+      profiles:
+        # Default credentials and client options
+        # Override these in your settings with real values
+        default:
+          credentials:
+            key: 'GOOGABCDEFG123456789'
+            secret: 'abcdefgHIJKLMNOP1234567890QRSTUVWXYZabcd'
+          endpoint: 'https://storage.googleapis.com/mybucket.flownative.net'
+```
+
+## Path-style endpoints
+
+When using a custom endpoint for a non-AWS, S3-compatible storage, the use of this option may be needed.
+
+```yaml
+Flownative:
+  Aws:
+    S3:
+      profiles:
+        default:
+          endpoint: 'https://abc.objectstorage.provider.tld/my-bucket-name'
+          # Prevents the AWS client to prepend the bucket name to the hostname
+          use_path_style_endpoint: true
+```
+
+## Preventing unpublishing of resources in the target
+
+There are certain situations (e.g. when having a two-stack CMS setup), where one needs to prevent unpublishing of images
+or other resources, for some time.
+
+Thus, the S3 Target option `unpublishResources` can be set to `false`, to prevent removing data from the S3 Target:
+
+```yaml
+Neos:
+  Flow:
+    resource:
+      targets:
+        s3PersistentResourcesTarget:
+          target: 'Flownative\Aws\S3\S3Target'
+          targetOptions:
+            unpublishResources: false
+            # ... other options here ...
+```
+
+## Disable public-read ACL
+
+The canned ACL "public-read" is not useful in some cases, e.g. when using CloudFront with conflicting restrictive policies. 
+With this option the ACL setting for the target can be disabled/removed.
+
+```yaml
+Neos:
+  Flow:
+    resource:
+      targets:
+        s3PersistentResourcesTarget:
+          target: 'Flownative\Aws\S3\S3Target'
+          targetOptions:
+            accessPolicyEnabled: false
+```